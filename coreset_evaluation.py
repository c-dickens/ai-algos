#!/usr/bin/env python3
"""
coreset_evaluation.py – Basic scaffolding for coreset methods on IMDB sentiment

This script:
1. Reads training data from data/imdb_train.csv
2. Instantiates a pretrained model
3. Provides scaffolding to iterate through the dataloader
"""

from __future__ import annotations
import argparse
import os
from pathlib import Path
from typing import List, Tuple

import pandas as pd
import torch
from torch import nn
from torch.utils.data import DataLoader, Dataset, SubsetRandomSampler
from tqdm.auto import tqdm
from typing import List

# Local imports
import eda
import gpt_download as gpt_dl
from coreset import UniformRandomCoreset, SensitivityCoreset
from utils import evaluate_accuracy

# Constants
_PAD = 50256   # GPT-2's end-of-text token
_IGNORE = -100 # label id to mask out padding positions

class IMDBDataset(Dataset):
    """Tiny wrapper around pre-tokenised IMDB texts"""
    def __init__(self, df: pd.DataFrame, toks: List[List[int]]) -> None:
        self.labels = torch.tensor(df["label"].values, dtype=torch.long)
        self.toks   = toks

    def __len__(self) -> int:
        return len(self.labels)

    def __getitem__(self, idx: int) -> Tuple[torch.Tensor, torch.Tensor]:
        return torch.tensor(self.toks[idx], dtype=torch.long), self.labels[idx]


def collate(batch, max_len: int = 256) -> Tuple[torch.Tensor, torch.Tensor]:
    """Pad to the longest item in *this* batch – no global re-padding needed"""
    seqs, labels = zip(*batch)
    L = min(max(len(s) for s in seqs), max_len) + 1  # +1 for appended EOS

    padded = torch.full((len(seqs), L), _PAD, dtype=torch.long)
    for i, seq in enumerate(seqs):
        trunc = seq[: L - 1]            # reserve one slot for EOS
        padded[i, : len(trunc)] = trunc
    return padded[:, :-1], torch.stack(labels)


def build_backbone(size: str, cache_dir: str = "gpt2") -> Tuple[nn.Module, int]:
    """
    Downloads (if needed) and returns a bare GPT-2 Transformer
    + its hidden size so we can bolt a classification head on.
    """
    settings, params = gpt_dl.download_and_load_gpt2(size, cache_dir)
    from gpt_download import GPTModel, load_weights_into_gpt

    model = GPTModel(
        {
            "vocab_size": settings["n_vocab"],
            "context_length": settings["n_ctx"],
            "emb_dim": settings["n_embd"],
            "n_layers": settings["n_layer"],
            "n_heads": settings["n_head"],
            "drop_rate": 0.0,
            "qkv_bias": True,
        }
    )
    load_weights_into_gpt(model, params)
    return model, settings["n_embd"]


def load_pretrained_model(model_size: str = "124M") -> nn.Module:
    """
    Load a pretrained model from the trained_models directory.
    If not found, create a new model with pretrained backbone.
    """
    model_path = Path(f"trained_models/gpt2_imdb_{model_size}.pt")
    
    if model_path.exists():
        print(f"Loading pretrained model from {model_path}")
        # Load the backbone first
        backbone, hidden = build_backbone(model_size)
        # Replace the output head for classification
        backbone.out_head = torch.nn.Linear(hidden, 2)
        # Load the trained weights
        backbone.load_state_dict(torch.load(model_path, map_location='cpu'))
    else:
        print(f"Pretrained model not found at {model_path}, creating new model with pretrained backbone")
        backbone, hidden = build_backbone(model_size)
        # Replace the output head for classification
        backbone.out_head = torch.nn.Linear(hidden, 2)
    
    # Add a method to get embeddings (penultimate layer output)
    def get_embeddings(self, x):
        """Get embeddings from the penultimate layer (before out_head)"""
        batch_size, seq_len = x.shape
        tok_embeds = self.tok_emb(x)
        pos_embeds = self.pos_emb(torch.arange(seq_len, device=x.device))
        x = tok_embeds + pos_embeds
        x = self.drop_emb(x)
        x = self.trf_blocks(x)
        x = self.final_norm(x)  # This is the penultimate layer output
        return x
    
    # Attach the method to the model
    backbone.get_embeddings = get_embeddings.__get__(backbone, type(backbone))
    
    return backbone


def get_args() -> argparse.Namespace:
    p = argparse.ArgumentParser(description="Coreset methods for IMDB sentiment")
    p.add_argument("--model-size",
                   default="124M",
                   choices=["124M", "355M", "774M", "1558M"],
                   help="Which GPT-2 checkpoint to use")
    p.add_argument("--bsz", type=int, default=32, help="Batch size")
    p.add_argument("--seq-len", type=int, default=256,
                   help="Max tokens per review (longer will be truncated)")
    p.add_argument("--workers", type=int, default=max(1, os.cpu_count() // 2))
    p.add_argument("--max-num-batches", type=int, default=None,
                   help="Maximum number of batches to process (for testing)")
    return p.parse_args()


def evaluate_model(model, dataloader, device, weights=None, max_num_batches=None):
    """
    Evaluate the model on a dataloader, optionally with per-sample or per-batch weights.
    Args:
        model: The model to evaluate.
        dataloader: DataLoader to iterate over.
        device: torch.device.
        weights: None (no weighting), float (uniform weight), or tensor/list (per-sample weights).
        max_num_batches: Optional[int], stop after this many batches.
    Returns:
        total_weighted_loss: float
        average_loss: float
        total_samples: int
    """
    criterion_none = nn.CrossEntropyLoss(reduction='none')
    model.eval()
    total_weighted_loss = 0.0
    total_samples = 0
    batch_count = 0
    batch_start = 0
    with torch.no_grad():
        for x, y in tqdm(dataloader, desc="Evaluating"):
            x = x.to(device)
            y = y.to(device)
            batch_size = y.size(0)
            logits = model(x)
            last_token_logits = logits[:, -1, :]
            loss_per_sample = criterion_none(last_token_logits, y)
            # Determine weighting
            if weights is None:
                weighted_loss = loss_per_sample.sum()
            elif isinstance(weights, float):
                weighted_loss = (loss_per_sample * weights).sum()
            elif isinstance(weights, (torch.Tensor, list)):
                # Assume weights is a tensor/list of per-sample weights
                batch_weights = torch.as_tensor(weights[batch_start:batch_start+batch_size], dtype=torch.float, device=device)
                weighted_loss = (loss_per_sample * batch_weights).sum()
                batch_start += batch_size
            else:
                raise ValueError(f"Unsupported weights type: {type(weights)}. Expected None, float, torch.Tensor, or list.")
            total_weighted_loss += weighted_loss.item()
            total_samples += batch_size
            batch_count += 1
            if max_num_batches is not None and batch_count >= max_num_batches:
                break
    average_loss = total_weighted_loss / total_samples if total_samples > 0 else float('nan')
    return total_weighted_loss, average_loss, total_samples


def main():
    args = get_args()
    device = torch.device("cuda" if torch.cuda.is_available() else "cpu")
    print(f"✓ Using device: {device}")

    # ---------- Load training data ------------------------------------------------------- #
    print("Loading training data...")
    df_train, _, _ = eda.load_all_splits()
    df_train = eda.deduplicate(df_train)
    
    print(f"Original training data shape: {df_train.shape}")
    print(f"Class distribution: {df_train['label'].value_counts().to_dict()}")

    # ---------- Use only 25% of training data for debugging/testing ------------------------------------------------------- #
    print("\n" + "="*60)
    print("USING ONLY 25% OF TRAINING DATA FOR EVALUATION")
    print("="*60)
    
    # Take only 25% of the data
    subset_size = len(df_train) // 4
    df_train_subset = df_train.head(subset_size).reset_index(drop=True)
    
    print(f"Subset training data shape: {df_train_subset.shape}")
    print(f"Subset class distribution: {df_train_subset['label'].value_counts().to_dict()}")
    

    # ---------- Tokenize data ------------------------------------------------------- #
    cache_dir = Path("exercises/cache")
    cache_dir.mkdir(exist_ok=True)

    train_ids = eda.tokenise_with_cache(df_train_subset, cache_dir / "train_subset.pt", max_length=args.seq_len)
    print(f"train_ids length: {len(train_ids)}")
    print(f"train_subset.pt exists: {(cache_dir / 'train_subset.pt').exists()}")
    # ---------- Create dataset and dataloader ------------------------------------------------------- #
    dset_train = IMDBDataset(df_train_subset, train_ids)
    collate_fn = lambda b: collate(b, max_len=args.seq_len)
    
    dl_train = DataLoader(dset_train, batch_size=args.bsz,
                          shuffle=True, num_workers=args.workers,
                          collate_fn=collate_fn, pin_memory=device.type == "cuda")

    # ---------- Load pretrained model ------------------------------------------------------- #
    print("Loading pretrained model...")
    model = load_pretrained_model(args.model_size)
    model = model.to(device)

    #---------- Basic evaluation on subset ------------------------------------------------------- #
    print("\n" + "="*60)
    print("EVALUATING ON 25% SUBSET")
    print("="*60)
    total_loss, avg_loss, total_samples = evaluate_model(model, dl_train, device, weights=None, max_num_batches=args.max_num_batches)
    print(f"Total loss on subset: {total_loss:.4f}")
    print(f"Average loss on subset: {avg_loss:.4f}")
    print(f"Processed {total_samples} samples")

    # ---------- Test SensitivityCoreset ------------------------------------------------------- #
    print("\n" + "="*60)
    print("TESTING SENSITIVITY CORESET")
    print("="*60)
    
    # Test coreset creation
    print("Creating SensitivityCoreset...")
    coreset_fraction   :float = 0.1
    k_clusters_fraction:float = 0.025
    pilot_fraction     :float = 0.1
    
    sensitivity_coreset = SensitivityCoreset(
        dataset=dset_train, 
        coreset_fraction=coreset_fraction,
        k_clusters_fraction=k_clusters_fraction,
        pilot_fraction=pilot_fraction,
        model=model, 
        seed=42
    )
    print(f"SensitivityCoreset created successfully")
    print(f"Target coreset size (m): {sensitivity_coreset.total_coreset_size}")
    print(f"Number of clusters (k): {sensitivity_coreset.k_clusters}")
    print(f"Pilot size: {sensitivity_coreset.pilot_size}")

    sampled_idx, sample_weights = sensitivity_coreset.select_coreset(
        model=model, collate_fn=collate_fn
    )
    print(f"select_coreset completed successfully")
    print(f"Embeddings shape: {len(sampled_idx)}")
    print(f"Sample weights:\n{sample_weights}")

    # ---------- Test sensitivity random coreset evaluation ------------------------------------------------------- #
    print("\n" + "="*60)
    print("TESTING SENSITIVITY CORESET EVALUATION")
    print("="*60)
    sensitivity_sampler = SubsetRandomSampler(sampled_idx)
    dl_sensitivity_coreset = DataLoader(dset_train, batch_size=args.bsz, shuffle=False,
                           sampler=sensitivity_sampler, num_workers=args.workers,
                           collate_fn=collate_fn, pin_memory=device.type == "cuda")
    coreset_total_weighted_loss, coreset_avg_loss, coreset_total_samples = evaluate_model(
        model, dl_sensitivity_coreset, device, weights=sample_weights,
        max_num_batches=args.max_num_batches)
    print(f"Coreset total weighted loss: {coreset_total_weighted_loss:.4f}")
    print(f"Coreset average loss: {coreset_avg_loss:.4f}")
    print(f"Full subset loss: {total_loss:.4f}")
    print(f"Absolute error (coreset - full)/full: {abs(coreset_total_weighted_loss - total_loss)/total_loss:.4f}")
    print(f"Full dataset size N: {total_samples}")
    print(f"Coreset size: {len(sampled_idx)}")
    
    # ---------- Test UniformRandomCoreset ------------------------------------------------------- #
    print("\n" + "="*60)
    print("TESTING UNIFORM RANDOM CORESET")
    print("="*60)
    
    # Test coreset creation
    print("Creating UniformRandomCoreset...")
    coreset = UniformRandomCoreset(dset_train, fraction=0.1, seed=42)
    
    sel_idx, weights = coreset.select_coreset()
    print(f"Selected indices: {len(sel_idx)} samples")
    print(f"Sampling weights: {weights[0].item():.2f}")
    
    # Verify the weight calculation
    expected_weight = len(dset_train) / len(sel_idx)
    print(f"Expected weight: {expected_weight:.2f}")
    print(f"Weight matches expected: {abs(weights[0].item() - expected_weight) < 1e-6}")
    
    # Geenrate the dataloaders for the coreset datasets
    print("\nTesting coreset data loader creation...")
    sampler = SubsetRandomSampler(sel_idx)
    dl_uniform = DataLoader(dset_train, batch_size=args.bsz, shuffle=False,
                           sampler=sampler, num_workers=args.workers,
                           collate_fn=collate_fn, pin_memory=device.type=="cuda")
    
    # Evaluate on coreset with weighted loss
    coreset_total_weighted_loss, coreset_avg_loss, coreset_total_samples = evaluate_model(
        model, dl_uniform, device, weights=weights, max_num_batches=args.max_num_batches
    )
    print(f"Coreset total weighted loss: {coreset_total_weighted_loss:.4f}")
    print(f"Coreset average loss: {coreset_avg_loss:.4f}")
    print(f"Full subset loss: {total_loss:.4f}")
    print(f"Absolute error (coreset - full)/full: {abs(coreset_total_weighted_loss - total_loss)/total_loss:.4f}")
    print(f"Full dataset size N: {total_samples}")

if __name__ == "__main__":
<<<<<<< HEAD
    main()
=======
    main()
>>>>>>> 065d253c
<|MERGE_RESOLUTION|>--- conflicted
+++ resolved
@@ -322,8 +322,4 @@
     print(f"Full dataset size N: {total_samples}")
 
 if __name__ == "__main__":
-<<<<<<< HEAD
-    main()
-=======
-    main()
->>>>>>> 065d253c
+    main()