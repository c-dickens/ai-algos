--- conflicted
+++ resolved
@@ -51,7 +51,6 @@
 
 
 class WeightedSubset(Dataset):
-<<<<<<< HEAD
     """Dataset subset that yields ``(x, y, weight)`` for weighted sampling.
 
     When used alongside :func:`make_subset_loader`, each item includes its
@@ -59,9 +58,6 @@
     This dataset pairs with :class:`~torch.utils.data.WeightedRandomSampler`
     to draw weighted batches while still returning the weight tensor.
     """
-=======
-    """Subset wrapper that also returns per-sample weights."""
->>>>>>> 5a8a392c
 
     def __init__(self, dataset: Dataset, indices: List[int], weights: torch.Tensor):
         self.dataset = dataset
@@ -186,7 +182,6 @@
     device: torch.device,
     weights: torch.Tensor | None = None,
 ) -> DataLoader:
-<<<<<<< HEAD
     """Return a DataLoader over ``indices`` with optional weights.
 
     If ``weights`` is provided, the loader uses a
@@ -195,9 +190,6 @@
     ``(x, y, weight)``.  Otherwise a normal :class:`SubsetRandomSampler` is used
     and the batches contain only ``(x, y)``.
     """
-=======
-    """Return a DataLoader over ``indices`` with optional importance weights."""
->>>>>>> 5a8a392c
 
     if weights is not None:
         sub_dset = WeightedSubset(dataset, indices, weights)
@@ -253,11 +245,7 @@
             running_correct = 0
             running_total = 0
 
-<<<<<<< HEAD
-            for batch in tqdm(loader, leave=False):
-=======
             for batch_idx, batch in enumerate(tqdm(loader, leave=False)):
->>>>>>> 5a8a392c
                 if len(batch) == 3:
                     x, y, w = batch
                     w = w.to(device)
